// Copyright 2018 The Cockroach Authors.
//
// Licensed under the Apache License, Version 2.0 (the "License");
// you may not use this file except in compliance with the License.
// You may obtain a copy of the License at
//
//     http://www.apache.org/licenses/LICENSE-2.0
//
// Unless required by applicable law or agreed to in writing, software
// distributed under the License is distributed on an "AS IS" BASIS,
// WITHOUT WARRANTIES OR CONDITIONS OF ANY KIND, either express or
// implied. See the License for the specific language governing
// permissions and limitations under the License.

// {{/*
// +build execgen_template
//
// This file is the execgen template for distinct.eg.go. It's formatted in a
// special way, so it's both valid Go and a valid text/template input. This
// permits editing this file with editor support.
//
// */}}

package exec

import (
	"bytes"

	"github.com/cockroachdb/apd"
	"github.com/cockroachdb/cockroach/pkg/sql/exec/types"
	"github.com/cockroachdb/cockroach/pkg/sql/sem/tree"
	"github.com/pkg/errors"
)

// orderedDistinctColsToOperators is a utility function that given an input and
// a slice of columns, creates a chain of distinct operators and returns the
// last distinct operator in that chain as well as its output column.
func orderedDistinctColsToOperators(
	input Operator, distinctCols []uint32, typs []types.T,
) (Operator, []bool, error) {
	distinctCol := make([]bool, ColBatchSize)
	var err error
	for i := range distinctCols {
		input, err = newSingleOrderedDistinct(input, int(distinctCols[i]), distinctCol, typs[i])
		if err != nil {
			return nil, nil, err
		}
	}
	return input, distinctCol, nil
}

// NewOrderedDistinct creates a new ordered distinct operator on the given
// input columns with the given types.
func NewOrderedDistinct(input Operator, distinctCols []uint32, typs []types.T) (Operator, error) {
	op, outputCol, err := orderedDistinctColsToOperators(input, distinctCols, typs)
	if err != nil {
		return nil, err
	}
	return &boolVecToSelOp{
		input:     op,
		outputCol: outputCol,
	}, nil
}

// {{/*

// Declarations to make the template compile properly.

// Dummy import to pull in "bytes" package.
var _ bytes.Buffer

// Dummy import to pull in "apd" package.
var _ apd.Decimal

// Dummy import to pull in "tree" package.
var _ tree.Datum

// _GOTYPE is the template Go type variable for this operator. It will be
// replaced by the Go type equivalent for each type in types.T, for example
// int64 for types.Int64.
type _GOTYPE interface{}

// _TYPES_T is the template type variable for types.T. It will be replaced by
// types.Foo for each type Foo in the types.T type.
const _TYPES_T = types.Unhandled

// _ASSIGN_NE is the template equality function for assigning the first input
// to the result of the second input != the third input.
func _ASSIGN_NE(_, _, _ string) bool {
	panic("")
}

// */}}

func newSingleOrderedDistinct(
	input Operator, distinctColIdx int, outputCol []bool, t types.T,
) (Operator, error) {
	switch t {
	// {{range .}}
	case _TYPES_T:
		return &sortedDistinct_TYPEOp{
			input:             input,
			sortedDistinctCol: distinctColIdx,
			outputCol:         outputCol,
		}, nil
	// {{end}}
	default:
		return nil, errors.Errorf("unsupported distinct type %s", t)
	}
}

// partitioner is a simple implementation of sorted distinct that's useful for
// other operators that need to partition an arbitrarily-sized ColVec.
type partitioner interface {
	// partition partitions the input colVec of size n, writing true to the
	// outputCol for every value that differs from the previous one.
	partition(colVec ColVec, outputCol []bool, n uint64)
}

// newPartitioner returns a new partitioner on type t.
func newPartitioner(t types.T) (partitioner, error) {
	switch t {
	// {{range .}}
	case _TYPES_T:
		return partitioner_TYPE{}, nil
	// {{end}}
	default:
		return nil, errors.Errorf("unsupported partition type %s", t)
	}
}

// {{range .}}

// sortedDistinct_TYPEOp runs a distinct on the column in sortedDistinctCol,
// writing true to the resultant bool column for every value that differs from
// the previous one.

type sortedDistinct_TYPEOp struct {
	input Operator

	// sortedDistinctCol is the index of the column to distinct upon.
	sortedDistinctCol int

	// outputCol is the boolean output column. It is shared by all of the
	// other distinct operators in a distinct operator set.
	outputCol []bool

	// Set to true at runtime when we've seen the first row. Distinct always
	// outputs the first row that it sees.
	foundFirstRow bool

	// lastVal is the last value seen by the operator, so that the distincting
	// still works across batch boundaries.
	lastVal _GOTYPE
}

var _ Operator = &sortedDistinct_TYPEOp{}

func (p *sortedDistinct_TYPEOp) Init() {
	p.input.Init()
}

func (p *sortedDistinct_TYPEOp) Next() ColBatch {
	batch := p.input.Next()
	if batch.Length() == 0 {
		return batch
	}
	outputCol := p.outputCol
	col := batch.ColVec(p.sortedDistinctCol)._TemplateType()

	// We always output the first row.
	lastVal := p.lastVal
	sel := batch.Selection()
	if !p.foundFirstRow {
		if sel != nil {
			lastVal = col[sel[0]]
			outputCol[sel[0]] = true
		} else {
			lastVal = col[0]
			outputCol[0] = true
		}
	}

	startIdx := uint16(0)
	if !p.foundFirstRow {
		startIdx = 1
	}

	n := batch.Length()
	if sel != nil {
		// Bounds check elimination.
		sel = sel[startIdx:n]
		for _, i := range sel {
			_INNER_LOOP(int(i), lastVal, col, outputCol)
		}
	} else {
		// Bounds check elimination.
		col = col[startIdx:n]
		outputCol = outputCol[startIdx:n]
		for i := range col {
			_INNER_LOOP(i, lastVal, col, outputCol)
		}
	}

	p.lastVal = lastVal
	p.foundFirstRow = true

	return batch
}

<<<<<<< HEAD
// partitioner_TYPE partitions an arbitrary-length colVec by running a distinct
// operation over it. It writes the same format to outputCol that sorted
// distinct does: true for every row that differs from the previous row in the
// input column.
type partitioner_TYPE struct{}

func (p partitioner_TYPE) partition(colVec ColVec, outputCol []bool, n uint64) {
	col := colVec._TemplateType()
	lastVal := col[0]
	outputCol[0] = true
	outputCol = outputCol[1:n]
	col = col[1:n]
	for i := range col {
		v := col[i]
		var unique bool
		_ASSIGN_NE("unique", "v", "lastVal")
		outputCol[i] = outputCol[i] || unique
		lastVal = v
	}
}

// {{end}}
=======
// {{end}}

// {{/*
func _INNER_LOOP(i int, lastVal _GOTYPE, col []interface{}, outputCol []bool) { // */}}

	// {{define "innerLoop"}}
	v := col[i]
	// Note that not inlining this unique var actually makes a non-trivial
	// performance difference.
	var unique bool
	_ASSIGN_NE("unique", "v", "lastVal")
	outputCol[i] = outputCol[i] || unique
	lastVal = v
	// {{end}}

	// {{/*
} // */}}
>>>>>>> 14d7154a
<|MERGE_RESOLUTION|>--- conflicted
+++ resolved
@@ -208,7 +208,6 @@
 	return batch
 }
 
-<<<<<<< HEAD
 // partitioner_TYPE partitions an arbitrary-length colVec by running a distinct
 // operation over it. It writes the same format to outputCol that sorted
 // distinct does: true for every row that differs from the previous row in the
@@ -231,8 +230,6 @@
 }
 
 // {{end}}
-=======
-// {{end}}
 
 // {{/*
 func _INNER_LOOP(i int, lastVal _GOTYPE, col []interface{}, outputCol []bool) { // */}}
@@ -248,5 +245,4 @@
 	// {{end}}
 
 	// {{/*
-} // */}}
->>>>>>> 14d7154a
+} // */}}